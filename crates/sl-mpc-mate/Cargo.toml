[package]
name = "sl-mpc-mate"
version = "0.1.0"
edition = "2021"
description = "Utilities for secure multi-party computation"

[dependencies]
bincode = { version = "2.0.0-rc.3" }
generic-array = { version = "0.14.7" }
tokio = { version = "1", features = ["rt", "sync", "time"] }
aead = { version = "0.5.2" }
chacha20 = { version = "0.9" }
chacha20poly1305 = { version = "0.10.1" }
x25519-dalek = { version = "2.0.0", features = [ "reusable_secrets" ] }
ed25519-dalek = { version = "2.0.0" }
sha2 = { version = "0.10" }
digest = { version = "0.10" }
rand = "0.8.5"
rand_core = "0.6"
elliptic-curve = { version ="0.13" }
subtle = { version = "2.5", default-features = false, features = ["const-generics"] }
tracing = "0.1"
<<<<<<< HEAD
thiserror = "1.0.38"
k256 = {version = "0.13", features = [ "ecdsa" ]}
derivation-path = "0.2.0"
hmac = { version = "0.12.1" }
base64 = "0.21.0"
ripemd = "0.1.3"
hex = "0.4.3"
bs58 = "0.4.0"
# rayon = '1'
=======
futures-util = { version = "0.3.0", features = [ "sink" ] }
rayon = '1'
>>>>>>> 2c065807

[dev-dependencies]
tokio = { version = "1", features = ["rt", "sync", "macros" ] }
k256 = { version = "0.13", features = [ "ecdsa" ]}<|MERGE_RESOLUTION|>--- conflicted
+++ resolved
@@ -20,7 +20,6 @@
 elliptic-curve = { version ="0.13" }
 subtle = { version = "2.5", default-features = false, features = ["const-generics"] }
 tracing = "0.1"
-<<<<<<< HEAD
 thiserror = "1.0.38"
 k256 = {version = "0.13", features = [ "ecdsa" ]}
 derivation-path = "0.2.0"
@@ -29,11 +28,8 @@
 ripemd = "0.1.3"
 hex = "0.4.3"
 bs58 = "0.4.0"
-# rayon = '1'
-=======
 futures-util = { version = "0.3.0", features = [ "sink" ] }
 rayon = '1'
->>>>>>> 2c065807
 
 [dev-dependencies]
 tokio = { version = "1", features = ["rt", "sync", "macros" ] }
